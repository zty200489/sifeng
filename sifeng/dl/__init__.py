--- conflicted
+++ resolved
@@ -1,6 +1,3 @@
-<<<<<<< HEAD
+from . import utils
 from .loss import *
-=======
-from . import utils
->>>>>>> cef23b0d
 from .modules import *